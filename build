--- conflicted
+++ resolved
@@ -4,13 +4,8 @@
 OCAMLBUILD=ocamlbuild
 
 case "$OS" in
-<<<<<<< HEAD
-unix) DEPS="lwt.unix" ;;
-xen) DEPS="mirage,io-page-xen" ;;
-=======
 unix) DEPS="mirage-types,lwt.unix" ;;
-xen) DEPS="mirage-types,lwt" ;;
->>>>>>> cce033d5
+xen) DEPS="mirage-types,mirage,io-page-xen" ;;
 *) echo Unknown OS $OS; exit 1 ;;
 esac
 
